--- conflicted
+++ resolved
@@ -2,11 +2,8 @@
 import { chat } from '@/lib/clients/ai/client';
 import { z } from 'zod';
 import { validateRequest, commonSchemas } from '@/lib/utils/validation';
-<<<<<<< HEAD
+import { withErrorHandler } from '@/lib/utils/apiErrorHandler';
 import { createRequestLogger, startPerformanceMeasure } from '@/lib/core/logger';
-=======
-import { withErrorHandler } from '@/lib/utils/apiErrorHandler';
->>>>>>> 04b1ab8e
 
 export const runtime = 'nodejs';
 
@@ -17,45 +14,29 @@
   currency: commonSchemas.currency.optional()
 });
 
-<<<<<<< HEAD
-export async function POST(req: NextRequest) {
+export const POST = withErrorHandler(async (req: NextRequest) => {
   const log = createRequestLogger('/api/analyze', req);
   const measure = startPerformanceMeasure();
 
-  try {
-    log.info('AI分析请求开始');
-    const body = await req.json();
-
-    // 验证输入
-    const validation = validateRequest(analyzeSchema, body);
-    if (!validation.success) {
-      log.warn('请求参数验证失败');
-      return validation.response;
-    }
-=======
-export const POST = withErrorHandler(async (req: NextRequest) => {
+  log.info('AI分析请求开始');
   const body = await req.json();
 
   // 验证输入
   const validation = validateRequest(analyzeSchema, body);
   if (!validation.success) {
+    log.warn('请求参数验证失败');
     return validation.response;
   }
->>>>>>> 04b1ab8e
 
   const { month, transactions } = validation.data;
 
-<<<<<<< HEAD
-    log.info({
-      month,
-      transactionCount: transactions.length,
-      currency: transactions?.[0]?.currency
-    }, '开始执行AI分析');
+  log.info({
+    month,
+    transactionCount: transactions.length,
+    currency: transactions?.[0]?.currency
+  }, '开始执行AI分析');
 
-    const sys = `你是一名中文财务助理。请严格按以下 Markdown 模板输出（每段之间空一行，不要使用代码块或表格）。仅关注“支出”，不要输出收入与结余：\n\n---\n### 📊 本期支出概览\n- 本期总支出：{千分位金额} {币种}\n\n---\n### 🔝 三大支出类别\n1. 类别：金额 {币种}（占比x%）\n2. 类别：金额 {币种}（占比x%）\n3. 类别：金额 {币种}（占比x%）\n\n---\n### 📈 与上期变化（支出）\n- 简述支出较上期的变化（若无上期数据则说明原因）\n\n---\n### 💡 简短建议\n- 两条以内可执行建议\n`;
-=======
   const sys = `你是一名中文财务助理。请严格按以下 Markdown 模板输出（每段之间空一行，不要使用代码块或表格）。仅关注"支出"，不要输出收入与结余：\n\n---\n### 📊 本期支出概览\n- 本期总支出：{千分位金额} {币种}\n\n---\n### 🔝 三大支出类别\n1. 类别：金额 {币种}（占比x%）\n2. 类别：金额 {币种}（占比x%）\n3. 类别：金额 {币种}（占比x%）\n\n---\n### 📈 与上期变化（支出）\n- 简述支出较上期的变化（若无上期数据则说明原因）\n\n---\n### 💡 简短建议\n- 两条以内可执行建议\n`;
->>>>>>> 04b1ab8e
 
   const user = `币种: ${transactions?.[0]?.currency || 'CNY'}\n月份: ${month}\n数据(JSON): ${JSON.stringify(transactions).slice(0, 4000)}`; // 控制长度，避免过长
 
@@ -64,24 +45,10 @@
     { role: 'user', content: user }
   ]);
 
-<<<<<<< HEAD
-    log.info({
-      ...measure(),
-      summaryLength: summary.length
-    }, 'AI分析完成');
+  log.info({
+    ...measure(),
+    summaryLength: summary.length
+  }, 'AI分析完成');
 
-    return Response.json({ summary });
-  } catch (err: any) {
-    log.error({
-      ...measure(),
-      error: err.message,
-      stack: err.stack
-    }, 'AI分析失败');
-
-    return new Response(JSON.stringify({ error: err.message || '分析失败' }), { status: 500 });
-  }
-}
-=======
   return Response.json({ summary });
-});
->>>>>>> 04b1ab8e
+});