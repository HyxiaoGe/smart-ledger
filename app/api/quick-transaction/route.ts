import { NextRequest } from 'next/server';
import { supabase } from '@/lib/clients/supabase/client';
import { revalidateTag, revalidatePath } from 'next/cache';
import { formatDateToLocal } from '@/lib/utils/date';
import { z } from 'zod';
import { validateRequest, commonSchemas } from '@/lib/utils/validation';
<<<<<<< HEAD
import { createRequestLogger, startPerformanceMeasure } from '@/lib/core/logger';
=======
import { withErrorHandler } from '@/lib/utils/apiErrorHandler';
>>>>>>> 04b1ab8e

export const runtime = 'nodejs';

// 验证 schema
const quickTransactionSchema = z.object({
  category: commonSchemas.nonEmptyString,
  amount: commonSchemas.amount,
  note: commonSchemas.nonEmptyString,
  currency: commonSchemas.currency.optional().default('CNY'),
  date: z.string().optional()
});

/**
 * 快速记账API - 简化版本
 * 支持一键快速记录常见消费
 */
<<<<<<< HEAD
export async function POST(req: NextRequest) {
  const log = createRequestLogger('/api/quick-transaction', req);
  const measure = startPerformanceMeasure();

  try {
    log.info('快速记账请求开始');
    const body = await req.json();

    // 验证输入
    const validation = validateRequest(quickTransactionSchema, body);
    if (!validation.success) {
      log.warn('请求参数验证失败');
      return validation.response;
    }

    const { category, amount, note, currency, date } = validation.data;
=======
export const POST = withErrorHandler(async (req: NextRequest) => {
  const body = await req.json();

  // 验证输入
  const validation = validateRequest(quickTransactionSchema, body);
  if (!validation.success) {
    return validation.response;
  }
>>>>>>> 04b1ab8e

  const { category, amount, note, currency, date } = validation.data;

<<<<<<< HEAD
    log.info({
      category,
      amount,
      currency,
      date: transactionDate
    }, '准备插入快速记账记录');

    // 使用原子化的数据库函数来避免竞态条件
    const { data: transactionId, error: upsertError } = await supabase
      .rpc('upsert_transaction', {
        p_type: type,
        p_category: category,
        p_amount: amount,
        p_note: note,
        p_date: transactionDate,
        p_currency: currency,
        p_payment_method: null,
        p_merchant: null,
        p_subcategory: null,
        p_product: null
      });
=======
  const type = 'expense';
  const transactionDate = date || formatDateToLocal(new Date());
>>>>>>> 04b1ab8e

  // 使用原子化的数据库函数来避免竞态条件
  const { data: transactionId, error: upsertError } = await supabase
    .rpc('upsert_transaction', {
      p_type: type,
      p_category: category,
      p_amount: amount,
      p_note: note,
      p_date: transactionDate,
      p_currency: currency,
      p_payment_method: null,
      p_merchant: null,
      p_subcategory: null,
      p_product: null
    });

  // 处理错误
  if (upsertError) {
    throw upsertError;
  }

  // 获取创建/更新后的记录
  const { data: result, error: fetchError } = await supabase
    .from('transactions')
    .select('*')
    .eq('id', transactionId)
    .maybeSingle();

  if (fetchError) {
    throw fetchError;
  }

<<<<<<< HEAD
    log.info({
      ...measure(),
      transactionId,
      category,
      amount
    }, '快速记账成功');

    return Response.json({
      success: true,
      transaction: result,
      message: '快速记账成功'
    });

  } catch (err: any) {
    log.error({
      ...measure(),
      error: err.message,
      details: err.details,
      code: err.code
    }, '快速记账失败');

    return new Response(
      JSON.stringify({
        error: err.message || '快速记账失败',
        details: err.details || null
      }),
      { status: 500 }
    );
  }
}
=======
  // 刷新缓存 - 确保页面显示最新数据
  revalidateTag('transactions');
  revalidatePath('/');
  revalidatePath('/records');

  return Response.json({
    success: true,
    transaction: result,
    message: '快速记账成功'
  });
});
>>>>>>> 04b1ab8e
<|MERGE_RESOLUTION|>--- conflicted
+++ resolved
@@ -4,11 +4,8 @@
 import { formatDateToLocal } from '@/lib/utils/date';
 import { z } from 'zod';
 import { validateRequest, commonSchemas } from '@/lib/utils/validation';
-<<<<<<< HEAD
+import { withErrorHandler } from '@/lib/utils/apiErrorHandler';
 import { createRequestLogger, startPerformanceMeasure } from '@/lib/core/logger';
-=======
-import { withErrorHandler } from '@/lib/utils/apiErrorHandler';
->>>>>>> 04b1ab8e
 
 export const runtime = 'nodejs';
 
@@ -25,62 +22,31 @@
  * 快速记账API - 简化版本
  * 支持一键快速记录常见消费
  */
-<<<<<<< HEAD
-export async function POST(req: NextRequest) {
+export const POST = withErrorHandler(async (req: NextRequest) => {
   const log = createRequestLogger('/api/quick-transaction', req);
   const measure = startPerformanceMeasure();
 
-  try {
-    log.info('快速记账请求开始');
-    const body = await req.json();
-
-    // 验证输入
-    const validation = validateRequest(quickTransactionSchema, body);
-    if (!validation.success) {
-      log.warn('请求参数验证失败');
-      return validation.response;
-    }
-
-    const { category, amount, note, currency, date } = validation.data;
-=======
-export const POST = withErrorHandler(async (req: NextRequest) => {
+  log.info('快速记账请求开始');
   const body = await req.json();
 
   // 验证输入
   const validation = validateRequest(quickTransactionSchema, body);
   if (!validation.success) {
+    log.warn('请求参数验证失败');
     return validation.response;
   }
->>>>>>> 04b1ab8e
 
   const { category, amount, note, currency, date } = validation.data;
 
-<<<<<<< HEAD
-    log.info({
-      category,
-      amount,
-      currency,
-      date: transactionDate
-    }, '准备插入快速记账记录');
-
-    // 使用原子化的数据库函数来避免竞态条件
-    const { data: transactionId, error: upsertError } = await supabase
-      .rpc('upsert_transaction', {
-        p_type: type,
-        p_category: category,
-        p_amount: amount,
-        p_note: note,
-        p_date: transactionDate,
-        p_currency: currency,
-        p_payment_method: null,
-        p_merchant: null,
-        p_subcategory: null,
-        p_product: null
-      });
-=======
   const type = 'expense';
   const transactionDate = date || formatDateToLocal(new Date());
->>>>>>> 04b1ab8e
+
+  log.info({
+    category,
+    amount,
+    currency,
+    date: transactionDate
+  }, '准备插入快速记账记录');
 
   // 使用原子化的数据库函数来避免竞态条件
   const { data: transactionId, error: upsertError } = await supabase
@@ -113,47 +79,21 @@
     throw fetchError;
   }
 
-<<<<<<< HEAD
-    log.info({
-      ...measure(),
-      transactionId,
-      category,
-      amount
-    }, '快速记账成功');
-
-    return Response.json({
-      success: true,
-      transaction: result,
-      message: '快速记账成功'
-    });
-
-  } catch (err: any) {
-    log.error({
-      ...measure(),
-      error: err.message,
-      details: err.details,
-      code: err.code
-    }, '快速记账失败');
-
-    return new Response(
-      JSON.stringify({
-        error: err.message || '快速记账失败',
-        details: err.details || null
-      }),
-      { status: 500 }
-    );
-  }
-}
-=======
   // 刷新缓存 - 确保页面显示最新数据
   revalidateTag('transactions');
   revalidatePath('/');
   revalidatePath('/records');
+
+  log.info({
+    ...measure(),
+    transactionId,
+    category,
+    amount
+  }, '快速记账成功');
 
   return Response.json({
     success: true,
     transaction: result,
     message: '快速记账成功'
   });
-});
->>>>>>> 04b1ab8e
+});