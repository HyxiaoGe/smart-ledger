'use client';

import React, { useState, useEffect } from 'react';
import Link from 'next/link';
import { Card, CardContent, CardHeader, CardTitle } from '@/components/ui/card';
import { Button } from '@/components/ui/button';
import { Skeleton } from '@/components/ui/skeleton';
import {
  ChevronLeft,
  Plus,
  Pencil,
  Trash2,
  Star,
  CreditCard,
  TrendingUp,
  CheckCircle2,
  Wallet,
  Smartphone,
  Landmark,
  Banknote,
} from 'lucide-react';
import {
  AlipayIcon,
  WechatPayIcon,
<<<<<<< HEAD
  CashIcon,
  BankCardIcon,
  CreditCardIcon,
  PhonePayIcon,
=======
>>>>>>> 0047243d
} from '@/components/icons/PaymentBrandIcons';
import {
  getPaymentMethodsWithStats,
  addPaymentMethod,
  updatePaymentMethod,
  deletePaymentMethod,
  setDefaultPaymentMethod,
  getPaymentMethodTypeConfig,
  formatLast4Digits,
  type PaymentMethod,
  PAYMENT_METHOD_TYPES,
} from '@/lib/services/paymentMethodService';
import { ProgressToast } from '@/components/shared/ProgressToast';

<<<<<<< HEAD
// 支付方式类型图标映射（使用官方品牌图标）
const PAYMENT_TYPE_ICONS: Record<PaymentMethod['type'], React.ComponentType<{ className?: string; style?: React.CSSProperties }>> = {
  alipay: AlipayIcon,
  wechat: WechatPayIcon,
  cash: CashIcon,
  debit_card: BankCardIcon,
  credit_card: CreditCardIcon,
  other: PhonePayIcon,
=======
// 支付方式类型图标映射（支付宝和微信使用品牌图标，其他使用 Lucide 官方图标）
const PAYMENT_TYPE_ICONS: Record<PaymentMethod['type'], React.ComponentType<{ className?: string; style?: React.CSSProperties }>> = {
  alipay: AlipayIcon,
  wechat: WechatPayIcon,
  cash: Banknote,
  debit_card: Landmark,
  credit_card: CreditCard,
  other: Smartphone,
>>>>>>> 0047243d
};

// 渲染支付方式图标
function PaymentIcon({ method, className = "h-6 w-6" }: { method: PaymentMethod; className?: string }) {
  const Icon = PAYMENT_TYPE_ICONS[method.type];
  const typeConfig = getPaymentMethodTypeConfig(method.type);

  // 如果用户自定义了 emoji 图标
  const hasCustomIcon = method.icon && !Object.values(PAYMENT_METHOD_TYPES).some(t => t.icon === method.icon);

  if (hasCustomIcon) {
<<<<<<< HEAD
    return <span className="text-2xl">{method.icon}</span>;
  }

  // 对于品牌图标（支付宝、微信），不需要设置颜色，SVG 内部已有品牌色
  return <Icon className={className} />;
=======
    return <span className="text-2xl flex items-center justify-center">{method.icon}</span>;
  }

  // 判断是否为品牌图标（支付宝、微信）
  const isBrandIcon = method.type === 'alipay' || method.type === 'wechat';
  
  // 对于品牌图标，使用 SVG 组件；对于其他图标，使用 Lucide 图标并设置颜色
  if (isBrandIcon) {
    return <Icon className={className} style={{ display: 'block' }} />;
  }
  
  // 对于 Lucide 图标，设置颜色和样式
  return (
    <Icon 
      className={className} 
      style={{ 
        color: method.color || typeConfig.color,
        display: 'block',
      }} 
    />
  );
>>>>>>> 0047243d
}

// 渲染类型图标（用于类型选择按钮）
function TypeIcon({ type, className = "h-8 w-8" }: { type: PaymentMethod['type']; className?: string }) {
  const Icon = PAYMENT_TYPE_ICONS[type];
<<<<<<< HEAD
  return <Icon className={className} />;
=======
  const typeConfig = getPaymentMethodTypeConfig(type);
  
  // 判断是否为品牌图标
  const isBrandIcon = type === 'alipay' || type === 'wechat';
  
  if (isBrandIcon) {
    return (
      <Icon 
        className={className} 
        style={{ 
          display: 'block',
          margin: '0 auto',
        }} 
      />
    );
  }
  
  // 对于 Lucide 图标，设置颜色
  return (
    <Icon 
      className={className} 
      style={{ 
        color: typeConfig.color,
        display: 'block',
        margin: '0 auto',
      }} 
    />
  );
>>>>>>> 0047243d
}

export default function PaymentMethodsPage() {
  const [paymentMethods, setPaymentMethods] = useState<PaymentMethod[]>([]);
  const [loading, setLoading] = useState(true);
  const [showAddDialog, setShowAddDialog] = useState(false);
  const [editingMethod, setEditingMethod] = useState<PaymentMethod | null>(null);
  const [deletingMethod, setDeletingMethod] = useState<PaymentMethod | null>(null);
  const [showToast, setShowToast] = useState(false);
  const [toastMessage, setToastMessage] = useState('');

  useEffect(() => {
    loadPaymentMethods();
  }, []);

  const loadPaymentMethods = async () => {
    try {
      setLoading(true);
      const data = await getPaymentMethodsWithStats();
      setPaymentMethods(data);
    } catch (error) {
      console.error('加载支付方式失败:', error);
      setToastMessage('❌ 加载支付方式失败，请刷新页面重试');
      setShowToast(true);
    } finally {
      setLoading(false);
    }
  };

  const handleSetDefault = async (id: string) => {
    try {
      await setDefaultPaymentMethod(id);
      await loadPaymentMethods();
      setToastMessage('✅ 默认支付方式设置成功！');
      setShowToast(true);
    } catch (error) {
      console.error('设置默认支付方式失败:', error);
      setToastMessage('❌ 设置默认支付方式失败，请重试');
      setShowToast(true);
    }
  };

  // 统计数据
  const stats = {
    total: paymentMethods.length,
    default: paymentMethods.find((pm) => pm.is_default)?.name || '未设置',
    mostUsed: paymentMethods.reduce(
      (max, pm) => (pm.usage_count! > (max?.usage_count || 0) ? pm : max),
      null as PaymentMethod | null
    ),
  };

  if (loading) {
    return (
      <div className="min-h-screen bg-gray-50">
        <div className="max-w-7xl mx-auto px-4 sm:px-6 lg:px-8 py-8">
          {/* 返回按钮骨架 */}
          <div className="mb-6">
            <Skeleton className="h-10 w-32" />
          </div>

          {/* 标题骨架 */}
          <div className="mb-8">
            <Skeleton className="h-8 w-40 mb-2" />
            <Skeleton className="h-4 w-96" />
          </div>

          {/* 统计卡片骨架 */}
          <div className="grid grid-cols-1 md:grid-cols-3 gap-6 mb-8">
            {[1, 2, 3].map((i) => (
              <Card key={i} className="border-0 shadow-md">
                <CardContent className="pt-6">
                  <Skeleton className="h-8 w-16 mb-2" />
                  <Skeleton className="h-4 w-24" />
                </CardContent>
              </Card>
            ))}
          </div>

          {/* 支付方式列表骨架 */}
          <Card className="border-0 shadow-md">
            <CardHeader>
              <Skeleton className="h-6 w-32" />
            </CardHeader>
            <CardContent>
              <div className="grid grid-cols-1 lg:grid-cols-2 gap-4">
                {[1, 2, 3, 4].map((i) => (
                  <Skeleton key={i} className="h-32 rounded-xl" />
                ))}
              </div>
            </CardContent>
          </Card>
        </div>
      </div>
    );
  }

  return (
    <div className="min-h-screen bg-gray-50">
      <div className="max-w-7xl mx-auto px-4 sm:px-6 lg:px-8 py-8">
        {/* 返回导航 */}
        <div className="mb-6">
          <Link href="/settings/expenses">
            <Button
              variant="ghost"
              className="text-gray-600 hover:text-gray-900 hover:bg-gray-50 rounded-lg px-3 py-2"
            >
              <ChevronLeft className="h-4 w-4 mr-2" />
              返回消费配置
            </Button>
          </Link>
        </div>

        {/* 页面标题 */}
        <div className="mb-8">
          <h2 className="text-2xl font-bold text-gray-900 mb-2 flex items-center gap-2">
            <CreditCard className="h-7 w-7 text-blue-600" />
            支付方式管理
          </h2>
          <p className="text-gray-600">
            管理您的支付账户，让记账更加便捷准确
          </p>
        </div>

        {/* 统计卡片 */}
        <div className="grid grid-cols-1 md:grid-cols-3 gap-6 mb-8">
          <Card className="border-0 shadow-md hover:shadow-lg transition-shadow">
            <CardContent className="pt-6">
              <div className="flex items-center justify-between">
                <div>
                  <p className="text-sm text-gray-500 mb-1">支付方式总数</p>
                  <p className="text-3xl font-bold text-gray-900">{stats.total}</p>
                </div>
                <div className="p-3 bg-blue-100 rounded-lg">
                  <CreditCard className="h-8 w-8 text-blue-600" />
                </div>
              </div>
            </CardContent>
          </Card>

          <Card className="border-0 shadow-md hover:shadow-lg transition-shadow">
            <CardContent className="pt-6">
              <div className="flex items-center justify-between">
                <div>
                  <p className="text-sm text-gray-500 mb-1">默认支付方式</p>
                  <p className="text-lg font-semibold text-gray-900 truncate">
                    {stats.default}
                  </p>
                </div>
                <div className="p-3 bg-yellow-100 rounded-lg">
                  <Star className="h-8 w-8 text-yellow-600" />
                </div>
              </div>
            </CardContent>
          </Card>

          <Card className="border-0 shadow-md hover:shadow-lg transition-shadow">
            <CardContent className="pt-6">
              <div className="flex items-center justify-between">
                <div>
                  <p className="text-sm text-gray-500 mb-1">最常使用</p>
                  <p className="text-lg font-semibold text-gray-900 truncate">
                    {stats.mostUsed?.name || '暂无数据'}
                  </p>
                  {stats.mostUsed && (
                    <p className="text-xs text-gray-500">
                      使用 {stats.mostUsed.usage_count} 次
                    </p>
                  )}
                </div>
                <div className="p-3 bg-green-100 rounded-lg">
                  <TrendingUp className="h-8 w-8 text-green-600" />
                </div>
              </div>
            </CardContent>
          </Card>
        </div>

        {/* 支付方式列表 */}
        <Card className="border-0 shadow-md">
          <CardHeader className="flex flex-row items-center justify-between">
            <CardTitle className="text-xl">我的支付方式</CardTitle>
            <Button onClick={() => setShowAddDialog(true)} className="gap-2">
              <Plus className="h-4 w-4" />
              添加支付方式
            </Button>
          </CardHeader>
          <CardContent>
            {paymentMethods.length === 0 ? (
              <div className="text-center py-16">
                <div className="inline-flex items-center justify-center w-16 h-16 rounded-full bg-gray-100 mb-4">
                  <CreditCard className="h-8 w-8 text-gray-400" />
                </div>
                <h3 className="text-lg font-medium text-gray-900 mb-2">
                  还没有支付方式
                </h3>
                <p className="text-gray-500 mb-6">
                  添加您常用的支付方式，让记账更加便捷
                </p>
                <Button onClick={() => setShowAddDialog(true)}>
                  <Plus className="h-4 w-4 mr-2" />
                  添加第一个支付方式
                </Button>
              </div>
            ) : (
              <div className="grid grid-cols-1 lg:grid-cols-2 gap-4">
                {paymentMethods.map((method) => (
                  <PaymentMethodCard
                    key={method.id}
                    method={method}
                    onEdit={() => setEditingMethod(method)}
                    onDelete={() => setDeletingMethod(method)}
                    onSetDefault={() => handleSetDefault(method.id)}
                  />
                ))}
              </div>
            )}
          </CardContent>
        </Card>

        {/* 使用提示 */}
        <div className="mt-8 text-center">
          <p className="text-sm text-gray-500">
            💡 提示：设置默认支付方式后，添加账单时会自动选择该支付方式
          </p>
        </div>
      </div>

      {/* 添加支付方式对话框 */}
      {showAddDialog && (
        <AddPaymentMethodDialog
          onClose={() => setShowAddDialog(false)}
          onSuccess={() => {
            setShowAddDialog(false);
            loadPaymentMethods();
            setToastMessage('✅ 支付方式添加成功！');
            setShowToast(true);
          }}
          setToastMessage={setToastMessage}
          setShowToast={setShowToast}
        />
      )}

      {/* 编辑支付方式对话框 */}
      {editingMethod && (
        <EditPaymentMethodDialog
          method={editingMethod}
          onClose={() => setEditingMethod(null)}
          onSuccess={() => {
            setEditingMethod(null);
            loadPaymentMethods();
            setToastMessage('✅ 支付方式更新成功！');
            setShowToast(true);
          }}
          setToastMessage={setToastMessage}
          setShowToast={setShowToast}
        />
      )}

      {/* 删除支付方式对话框 */}
      {deletingMethod && (
        <DeletePaymentMethodDialog
          method={deletingMethod}
          allMethods={paymentMethods}
          onClose={() => setDeletingMethod(null)}
          onSuccess={() => {
            setDeletingMethod(null);
            loadPaymentMethods();
            setToastMessage('✅ 支付方式删除成功！');
            setShowToast(true);
          }}
          setToastMessage={setToastMessage}
          setShowToast={setShowToast}
        />
      )}

      {/* Toast 提示 */}
      {showToast && (
        <ProgressToast
          message={toastMessage}
          onClose={() => setShowToast(false)}
        />
      )}
    </div>
  );
}

// 支付方式卡片组件
function PaymentMethodCard({
  method,
  onEdit,
  onDelete,
  onSetDefault,
}: {
  method: PaymentMethod;
  onEdit: () => void;
  onDelete: () => void;
  onSetDefault: () => void;
}) {
  const typeConfig = getPaymentMethodTypeConfig(method.type);

  return (
    <div
      className="group relative rounded-xl border-2 border-gray-200 p-5 hover:border-blue-300 hover:shadow-lg transition-all duration-200"
      style={{
        borderLeftColor: method.color || typeConfig.color,
        borderLeftWidth: '4px',
      }}
    >
      {/* 默认标记 */}
      {method.is_default && (
        <div className="absolute -top-2 -right-2">
          <div className="bg-yellow-500 text-white text-xs font-medium px-3 py-1 rounded-full flex items-center gap-1 shadow-md">
            <Star className="h-3 w-3 fill-white" />
            默认
          </div>
        </div>
      )}

      <div className="flex items-start justify-between mb-4">
        <div className="flex items-center gap-3">
          {/* 图标 */}
          <div
<<<<<<< HEAD
            className="w-12 h-12 rounded-lg flex items-center justify-center shadow-sm"
=======
            className="w-12 h-12 rounded-lg flex items-center justify-center shadow-sm flex-shrink-0"
>>>>>>> 0047243d
            style={{
              backgroundColor: `${method.color || typeConfig.color}20`,
            }}
          >
<<<<<<< HEAD
            <PaymentIcon method={method} className="h-7 w-7" />
=======
            <PaymentIcon method={method} className="h-7 w-7 flex-shrink-0" />
>>>>>>> 0047243d
          </div>

          {/* 名称和类型 */}
          <div>
            <h3 className="text-lg font-semibold text-gray-900 flex items-center gap-2">
              {method.name}
              {method.last_4_digits && (
                <span className="text-sm text-gray-500 font-normal">
                  {formatLast4Digits(method.last_4_digits)}
                </span>
              )}
            </h3>
            <span className="inline-flex items-center px-2 py-0.5 rounded text-xs font-medium bg-gray-100 text-gray-600">
              {typeConfig.label}
            </span>
          </div>
        </div>
      </div>

      {/* 使用统计 */}
      <div className="grid grid-cols-2 gap-4 mb-4 text-sm">
        <div>
          <p className="text-gray-500">使用次数</p>
          <p className="text-lg font-semibold text-gray-900">
            {method.usage_count || 0} 次
          </p>
        </div>
        {method.last_used && (
          <div>
            <p className="text-gray-500">最后使用</p>
            <p className="text-sm text-gray-700">
              {new Date(method.last_used).toLocaleDateString()}
            </p>
          </div>
        )}
      </div>

      {/* 操作按钮 */}
      <div className="flex gap-2">
        {!method.is_default && (
          <Button
            variant="outline"
            size="sm"
            onClick={onSetDefault}
            className="flex-1"
          >
            <Star className="h-3 w-3 mr-1" />
            设为默认
          </Button>
        )}
        <Button
          variant="outline"
          size="sm"
          onClick={onEdit}
          className="flex-1"
        >
          <Pencil className="h-3 w-3 mr-1" />
          编辑
        </Button>
        <Button
          variant="outline"
          size="sm"
          onClick={onDelete}
          className="text-red-600 hover:text-red-700 hover:bg-red-50"
        >
          <Trash2 className="h-3 w-3 mr-1" />
          删除
        </Button>
      </div>
    </div>
  );
}

// 添加支付方式对话框
function AddPaymentMethodDialog({
  onClose,
  onSuccess,
  setToastMessage,
  setShowToast,
}: {
  onClose: () => void;
  onSuccess: () => void;
  setToastMessage: (msg: string) => void;
  setShowToast: (show: boolean) => void;
}) {
  const [name, setName] = useState('');
  const [type, setType] = useState<PaymentMethod['type']>('other');
  const [last4Digits, setLast4Digits] = useState('');
  const [saving, setSaving] = useState(false);

  const isCardType = type === 'credit_card' || type === 'debit_card';

  const handleSubmit = async () => {
    if (!name.trim()) {
      setToastMessage('❌ 请输入支付方式名称');
      setShowToast(true);
      return;
    }

    if (isCardType && last4Digits && !/^\d{4}$/.test(last4Digits)) {
      setToastMessage('❌ 卡号后四位必须是4位数字');
      setShowToast(true);
      return;
    }

    try {
      setSaving(true);
      await addPaymentMethod({
        name: name.trim(),
        type,
        last4Digits: isCardType && last4Digits ? last4Digits : undefined,
      });
      onSuccess();
    } catch (error) {
      console.error('添加支付方式失败:', error);
      setToastMessage('❌ 添加支付方式失败，请重试');
      setShowToast(true);
    } finally {
      setSaving(false);
    }
  };

  return (
    <div className="fixed inset-0 bg-black bg-opacity-50 flex items-center justify-center z-50 p-4">
      <div className="bg-white rounded-lg max-w-2xl w-full max-h-[90vh] overflow-y-auto">
        <div className="p-6">
          <h3 className="text-xl font-bold text-gray-900 mb-6">
            添加支付方式
          </h3>

          {/* 支付方式类型 */}
          <div className="mb-6">
            <label className="block text-sm font-medium text-gray-700 mb-2">
              支付方式类型 <span className="text-red-500">*</span>
            </label>
            <div className="grid grid-cols-3 gap-3">
              {PAYMENT_METHOD_TYPES.map((t) => (
                <button
                  key={t.value}
                  type="button"
<<<<<<< HEAD
                  onClick={() => setType(t.value as PaymentMethod['type'])}
                  className={`p-3 border-2 rounded-lg text-center transition-all ${
=======
                  onClick={() => {
                    setType(t.value as PaymentMethod['type']);
                    setIcon(t.icon);
                    setColor(t.color);
                  }}
                  className={`p-3 border-2 rounded-lg text-center transition-all flex flex-col items-center justify-center ${
>>>>>>> 0047243d
                    type === t.value
                      ? 'border-blue-500 bg-blue-50'
                      : 'border-gray-200 hover:border-gray-300'
                  }`}
                >
<<<<<<< HEAD
                  <div className="flex justify-center mb-2">
                    <TypeIcon type={t.value as PaymentMethod['type']} />
                  </div>
                  <div className="text-xs font-medium">{t.label}</div>
=======
                  <div className="flex items-center justify-center mb-2 h-8 w-8 flex-shrink-0">
                    <TypeIcon type={t.value as PaymentMethod['type']} className="h-8 w-8" />
                  </div>
                  <div className="text-xs font-medium leading-tight">{t.label}</div>
>>>>>>> 0047243d
                </button>
              ))}
            </div>
          </div>

          {/* 支付方式名称 */}
          <div className="mb-6">
            <label className="block text-sm font-medium text-gray-700 mb-2">
              支付方式名称 <span className="text-red-500">*</span>
            </label>
            <input
              type="text"
              value={name}
              onChange={(e) => setName(e.target.value)}
              placeholder="例如：招商银行信用卡"
              className="w-full px-4 py-2 border border-gray-300 rounded-lg focus:ring-2 focus:ring-blue-500 focus:border-transparent"
            />
          </div>

          {/* 卡号后四位（仅卡类型显示） */}
          {isCardType && (
            <div className="mb-6">
              <label className="block text-sm font-medium text-gray-700 mb-2">
                卡号后四位（可选）
              </label>
              <input
                type="text"
                value={last4Digits}
                onChange={(e) =>
                  setLast4Digits(e.target.value.replace(/\D/g, '').slice(0, 4))
                }
                placeholder="例如：1234"
                maxLength={4}
                className="w-full px-4 py-2 border border-gray-300 rounded-lg focus:ring-2 focus:ring-blue-500 focus:border-transparent"
              />
            </div>
          )}

          {/* 按钮 */}
          <div className="flex gap-3">
            <Button
              variant="outline"
              onClick={onClose}
              disabled={saving}
              className="flex-1"
            >
              取消
            </Button>
            <Button onClick={handleSubmit} disabled={saving} className="flex-1">
              {saving ? '添加中...' : '添加支付方式'}
            </Button>
          </div>
        </div>
      </div>
    </div>
  );
}

// 编辑支付方式对话框
function EditPaymentMethodDialog({
  method,
  onClose,
  onSuccess,
  setToastMessage,
  setShowToast,
}: {
  method: PaymentMethod;
  onClose: () => void;
  onSuccess: () => void;
  setToastMessage: (msg: string) => void;
  setShowToast: (show: boolean) => void;
}) {
  const [name, setName] = useState(method.name);
  const [last4Digits, setLast4Digits] = useState(method.last_4_digits || '');
  const [saving, setSaving] = useState(false);

  const isCardType =
    method.type === 'credit_card' || method.type === 'debit_card';

  const handleSubmit = async () => {
    if (!name.trim()) {
      setToastMessage('❌ 请输入支付方式名称');
      setShowToast(true);
      return;
    }

    if (isCardType && last4Digits && !/^\d{4}$/.test(last4Digits)) {
      setToastMessage('❌ 卡号后四位必须是4位数字');
      setShowToast(true);
      return;
    }

    try {
      setSaving(true);
      await updatePaymentMethod({
        id: method.id,
        name: name.trim(),
        last4Digits: isCardType && last4Digits ? last4Digits : undefined,
      });
      onSuccess();
    } catch (error) {
      console.error('更新支付方式失败:', error);
      setToastMessage('❌ 更新支付方式失败，请重试');
      setShowToast(true);
    } finally {
      setSaving(false);
    }
  };

  return (
    <div className="fixed inset-0 bg-black bg-opacity-50 flex items-center justify-center z-50 p-4">
      <div className="bg-white rounded-lg max-w-2xl w-full max-h-[90vh] overflow-y-auto">
        <div className="p-6">
          <h3 className="text-xl font-bold text-gray-900 mb-6">
            编辑支付方式
          </h3>

          {/* 支付方式名称 */}
          <div className="mb-6">
            <label className="block text-sm font-medium text-gray-700 mb-2">
              支付方式名称 <span className="text-red-500">*</span>
            </label>
            <input
              type="text"
              value={name}
              onChange={(e) => setName(e.target.value)}
              placeholder="例如：招商银行信用卡"
              className="w-full px-4 py-2 border border-gray-300 rounded-lg focus:ring-2 focus:ring-blue-500 focus:border-transparent"
            />
          </div>

          {/* 卡号后四位（仅卡类型显示） */}
          {isCardType && (
            <div className="mb-6">
              <label className="block text-sm font-medium text-gray-700 mb-2">
                卡号后四位（可选）
              </label>
              <input
                type="text"
                value={last4Digits}
                onChange={(e) =>
                  setLast4Digits(e.target.value.replace(/\D/g, '').slice(0, 4))
                }
                placeholder="例如：1234"
                maxLength={4}
                className="w-full px-4 py-2 border border-gray-300 rounded-lg focus:ring-2 focus:ring-blue-500 focus:border-transparent"
              />
            </div>
          )}

          {/* 按钮 */}
          <div className="flex gap-3">
            <Button
              variant="outline"
              onClick={onClose}
              disabled={saving}
              className="flex-1"
            >
              取消
            </Button>
            <Button onClick={handleSubmit} disabled={saving} className="flex-1">
              {saving ? '保存中...' : '保存更改'}
            </Button>
          </div>
        </div>
      </div>
    </div>
  );
}

// 删除支付方式对话框
function DeletePaymentMethodDialog({
  method,
  allMethods,
  onClose,
  onSuccess,
  setToastMessage,
  setShowToast,
}: {
  method: PaymentMethod;
  allMethods: PaymentMethod[];
  onClose: () => void;
  onSuccess: () => void;
  setToastMessage: (msg: string) => void;
  setShowToast: (show: boolean) => void;
}) {
  const [migrateToId, setMigrateToId] = useState('');
  const [deleting, setDeleting] = useState(false);

  const hasUsage = (method.usage_count || 0) > 0;
  const availableMethods = allMethods.filter((pm) => pm.id !== method.id);

  const handleDelete = async () => {
    if (hasUsage && !migrateToId) {
      setToastMessage('❌ 请选择要迁移到的支付方式');
      setShowToast(true);
      return;
    }

    try {
      setDeleting(true);
      const result = await deletePaymentMethod(
        method.id,
        migrateToId || undefined
      );

      if (result.success) {
        onSuccess();
      } else {
        setToastMessage(`❌ ${result.message}`);
        setShowToast(true);
      }
    } catch (error) {
      console.error('删除支付方式失败:', error);
      setToastMessage('❌ 删除支付方式失败，请重试');
      setShowToast(true);
    } finally {
      setDeleting(false);
    }
  };

  return (
    <div className="fixed inset-0 bg-black bg-opacity-50 flex items-center justify-center z-50 p-4">
      <div className="bg-white rounded-lg max-w-md w-full">
        <div className="p-6">
          <h3 className="text-xl font-bold text-gray-900 mb-4">
            删除支付方式
          </h3>

          <div className="mb-6">
            <p className="text-gray-700 mb-2">
              确定要删除支付方式「{method.name}」吗？
            </p>

            {hasUsage && (
              <div className="mt-4 p-4 bg-yellow-50 border-l-4 border-yellow-500 rounded">
                <p className="text-sm text-yellow-800 font-medium mb-2">
                  ⚠️ 该支付方式有 {method.usage_count} 笔交易记录
                </p>
                <p className="text-sm text-yellow-700 mb-4">
                  删除前需要将这些交易记录迁移到其他支付方式，以保证数据完整性
                </p>

                <label className="block text-sm font-medium text-gray-700 mb-2">
                  迁移到 <span className="text-red-500">*</span>
                </label>
                <select
                  value={migrateToId}
                  onChange={(e) => setMigrateToId(e.target.value)}
                  className="w-full px-3 py-2 border border-gray-300 rounded-lg focus:ring-2 focus:ring-blue-500 focus:border-transparent"
                >
                  <option value="">-- 请选择目标支付方式 --</option>
                  {availableMethods.map((pm) => (
                    <option key={pm.id} value={pm.id}>
                      {pm.icon} {pm.name}
                      {pm.last_4_digits && ` (${formatLast4Digits(pm.last_4_digits)})`}
                    </option>
                  ))}
                </select>
              </div>
            )}
          </div>

          <div className="flex gap-3">
            <Button
              variant="outline"
              onClick={onClose}
              disabled={deleting}
              className="flex-1"
            >
              取消
            </Button>
            <Button
              onClick={handleDelete}
              disabled={deleting}
              className="flex-1 bg-red-600 hover:bg-red-700"
            >
              {deleting ? '删除中...' : '确认删除'}
            </Button>
          </div>
        </div>
      </div>
    </div>
  );
}<|MERGE_RESOLUTION|>--- conflicted
+++ resolved
@@ -22,13 +22,6 @@
 import {
   AlipayIcon,
   WechatPayIcon,
-<<<<<<< HEAD
-  CashIcon,
-  BankCardIcon,
-  CreditCardIcon,
-  PhonePayIcon,
-=======
->>>>>>> 0047243d
 } from '@/components/icons/PaymentBrandIcons';
 import {
   getPaymentMethodsWithStats,
@@ -43,16 +36,6 @@
 } from '@/lib/services/paymentMethodService';
 import { ProgressToast } from '@/components/shared/ProgressToast';
 
-<<<<<<< HEAD
-// 支付方式类型图标映射（使用官方品牌图标）
-const PAYMENT_TYPE_ICONS: Record<PaymentMethod['type'], React.ComponentType<{ className?: string; style?: React.CSSProperties }>> = {
-  alipay: AlipayIcon,
-  wechat: WechatPayIcon,
-  cash: CashIcon,
-  debit_card: BankCardIcon,
-  credit_card: CreditCardIcon,
-  other: PhonePayIcon,
-=======
 // 支付方式类型图标映射（支付宝和微信使用品牌图标，其他使用 Lucide 官方图标）
 const PAYMENT_TYPE_ICONS: Record<PaymentMethod['type'], React.ComponentType<{ className?: string; style?: React.CSSProperties }>> = {
   alipay: AlipayIcon,
@@ -61,7 +44,6 @@
   debit_card: Landmark,
   credit_card: CreditCard,
   other: Smartphone,
->>>>>>> 0047243d
 };
 
 // 渲染支付方式图标
@@ -73,13 +55,6 @@
   const hasCustomIcon = method.icon && !Object.values(PAYMENT_METHOD_TYPES).some(t => t.icon === method.icon);
 
   if (hasCustomIcon) {
-<<<<<<< HEAD
-    return <span className="text-2xl">{method.icon}</span>;
-  }
-
-  // 对于品牌图标（支付宝、微信），不需要设置颜色，SVG 内部已有品牌色
-  return <Icon className={className} />;
-=======
     return <span className="text-2xl flex items-center justify-center">{method.icon}</span>;
   }
 
@@ -101,15 +76,11 @@
       }} 
     />
   );
->>>>>>> 0047243d
 }
 
 // 渲染类型图标（用于类型选择按钮）
 function TypeIcon({ type, className = "h-8 w-8" }: { type: PaymentMethod['type']; className?: string }) {
   const Icon = PAYMENT_TYPE_ICONS[type];
-<<<<<<< HEAD
-  return <Icon className={className} />;
-=======
   const typeConfig = getPaymentMethodTypeConfig(type);
   
   // 判断是否为品牌图标
@@ -138,7 +109,6 @@
       }} 
     />
   );
->>>>>>> 0047243d
 }
 
 export default function PaymentMethodsPage() {
@@ -462,20 +432,12 @@
         <div className="flex items-center gap-3">
           {/* 图标 */}
           <div
-<<<<<<< HEAD
-            className="w-12 h-12 rounded-lg flex items-center justify-center shadow-sm"
-=======
             className="w-12 h-12 rounded-lg flex items-center justify-center shadow-sm flex-shrink-0"
->>>>>>> 0047243d
             style={{
               backgroundColor: `${method.color || typeConfig.color}20`,
             }}
           >
-<<<<<<< HEAD
-            <PaymentIcon method={method} className="h-7 w-7" />
-=======
             <PaymentIcon method={method} className="h-7 w-7 flex-shrink-0" />
->>>>>>> 0047243d
           </div>
 
           {/* 名称和类型 */}
@@ -616,33 +578,17 @@
                 <button
                   key={t.value}
                   type="button"
-<<<<<<< HEAD
                   onClick={() => setType(t.value as PaymentMethod['type'])}
-                  className={`p-3 border-2 rounded-lg text-center transition-all ${
-=======
-                  onClick={() => {
-                    setType(t.value as PaymentMethod['type']);
-                    setIcon(t.icon);
-                    setColor(t.color);
-                  }}
                   className={`p-3 border-2 rounded-lg text-center transition-all flex flex-col items-center justify-center ${
->>>>>>> 0047243d
                     type === t.value
                       ? 'border-blue-500 bg-blue-50'
                       : 'border-gray-200 hover:border-gray-300'
                   }`}
                 >
-<<<<<<< HEAD
-                  <div className="flex justify-center mb-2">
-                    <TypeIcon type={t.value as PaymentMethod['type']} />
-                  </div>
-                  <div className="text-xs font-medium">{t.label}</div>
-=======
                   <div className="flex items-center justify-center mb-2 h-8 w-8 flex-shrink-0">
                     <TypeIcon type={t.value as PaymentMethod['type']} className="h-8 w-8" />
                   </div>
                   <div className="text-xs font-medium leading-tight">{t.label}</div>
->>>>>>> 0047243d
                 </button>
               ))}
             </div>
