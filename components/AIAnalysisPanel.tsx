'use client';

import React, { useState, useEffect, useCallback } from 'react';
import { Card, CardContent, CardHeader, CardTitle } from '@/components/ui/card';
import { Button } from '@/components/ui/button';
import { TrendingUp, TrendingDown, Lightbulb, ChevronDown, RefreshCw, Brain, CheckCircle, AlertCircle } from 'lucide-react';
import { motion, AnimatePresence } from 'framer-motion';
import { DeepInsightPanel } from '@/components/DeepInsightPanel';
import { SpendingPredictionPanel } from '@/components/SpendingPredictionPanel';
import { QuickFeedback } from '@/components/ui/AIFeedbackModal';

interface TrendAnalysis {
  currentMonth: number;
  lastMonth: number;
  changePercent: number;
  changeAmount: number;
  categories: Array<{
    category: string;
    current: number;
    last: number;
    changePercent: number;
    icon: string;
  }>;
}

interface PersonalizedAdvice {
  recommendedBudget: number;
  suggestedSavings: number;
  suggestions: Array<{
    category: string;
    suggestion: string;
    potential: number;
    priority: 'high' | 'medium' | 'low';
  }>;
}

interface AIAnalysisPanelProps {
  className?: string;
  dateRange?: string;
  categories?: string[];
  currentMonth?: string;
  aiData?: {
    currentMonthFull: any[];
    lastMonth: any[];
    currentMonthTop20: any[];
    currentMonthStr: string;
    lastMonthStr: string;
  };
  isModal?: boolean;
}

export function AIAnalysisPanel({
  className = '',
  dateRange = 'current-month',
  categories = [],
  currentMonth = '',
  aiData,
  isModal = false
}: AIAnalysisPanelProps) {
  const [trendAnalysis, setTrendAnalysis] = useState<TrendAnalysis | null>(null);
  const [advice, setAdvice] = useState<PersonalizedAdvice | null>(null);
  const [currentExpense, setCurrentExpense] = useState<number>(0);
  const [loading, setLoading] = useState(true);
  const [collapsedModules, setCollapsedModules] = useState<Record<string, boolean>>({});
  const [selectedSuggestion, setSelectedSuggestion] = useState<any>(null);
  const [showDetailModal, setShowDetailModal] = useState(false);
  const [refreshStatus, setRefreshStatus] = useState<'idle' | 'refreshing' | 'success' | 'error'>('idle');
  const [aiSummary, setAiSummary] = useState<string | null>(null);

  // 类别名称中文翻译 - 组件级别定义
  const categoryNames: Record<string, string> = {
    food: '餐饮',
    transport: '交通',
    drink: '饮品',
    daily: '日用品',
    subscription: '订阅服务',
    entertainment: '娱乐',
    medical: '医疗',
    education: '教育',
    rent: '房租',
    other: '其他',
    shopping: '购物',
    utilities: '水电费'
  };

  // 处理趋势分析数据
  const processTrendAnalysis = useCallback(() => {
    if (!aiData) return;

    try {
      console.log('处理趋势分析数据:', aiData.currentMonthStr, aiData.lastMonthStr);

      const currentData = aiData.currentMonthFull;
      const lastData = aiData.lastMonth;

      // 过滤掉固定支出（自动生成的交易记录）
      const filteredCurrentData = currentData.filter(t => !t.is_auto_generated && !t.recurring_expense_id);
      const filteredLastData = lastData.filter(t => !t.is_auto_generated && !t.recurring_expense_id);

      // 计算月度总计
      const currentTotal = filteredCurrentData.reduce((sum, t) => sum + t.amount, 0) || 0;
      const lastTotal = filteredLastData.reduce((sum, t) => sum + t.amount, 0) || 0;
      const changeAmount = currentTotal - lastTotal;
      const changePercent = lastTotal > 0 ? (changeAmount / lastTotal) * 100 : 0;

      // 按分类聚合数据
      const categoryIcons: Record<string, string> = {
        food: '🍽️',
        transport: '🚇',
        drink: '☕',
        daily: '🛍️',
        subscription: '📱',
        entertainment: '🎮',
        medical: '💊',
        education: '📚',
        rent: '🏠',
        other: '📦',
        shopping: '🛒',
        utilities: '💡',
        salary: '💰',
        bonus: '🎁',
        investment: '📈'
      };

      const categoryAnalysis: TrendAnalysis['categories'] = [];

      const allCategories = new Set([
        ...filteredCurrentData.map(t => t.category),
        ...filteredLastData.map(t => t.category)
      ]);

      allCategories.forEach(category => {
        const current = filteredCurrentData
          .filter(t => t.category === category)
          .reduce((sum, t) => sum + t.amount, 0) || 0;
        const last = filteredLastData
          .filter(t => t.category === category)
          .reduce((sum, t) => sum + t.amount, 0) || 0;
        const categoryChange = last > 0 ? ((current - last) / last) * 100 : 0;

        categoryAnalysis.push({
          category,
          current,
          last,
          changePercent: categoryChange,
          icon: categoryIcons[category] || '💰'
        });
      });

      setTrendAnalysis({
        currentMonth: currentTotal,
        lastMonth: lastTotal,
        changePercent,
        changeAmount,
        categories: categoryAnalysis
      });

      setCurrentExpense(currentTotal);

    } catch (error) {
      console.error('处理趋势分析失败:', error);
    }
  }, [aiData]);

  // 处理个性化建议数据 (基于传入的aiData)
  const processPersonalizedAdvice = useCallback(() => {
    if (!aiData) return;

    try {
      console.log('处理个性化建议数据');

      const top20Data = aiData.currentMonthTop20;
      const currentData = aiData.currentMonthFull;

      // 过滤掉固定支出（自动生成的交易记录）
      const filteredCurrentData = currentData.filter(t => !t.is_auto_generated && !t.recurring_expense_id);

      const totalExpense = filteredCurrentData.reduce((sum, t) => sum + t.amount, 0) || 0;
      const categoryTotals: Record<string, number> = {};

      filteredCurrentData.forEach(t => {
        categoryTotals[t.category] = (categoryTotals[t.category] || 0) + t.amount;
      });

      // 生成建议

      // 生成全面且深入的建议
      const generateAdvancedSuggestions = (currentData: any[]) => {
        const newSuggestions: PersonalizedAdvice['suggestions'] = [];
        const sortedCategories = Object.entries(categoryTotals)
          .sort(([, a], [, b]) => b - a);

        // 1. 高支出类别深入分析
        sortedCategories.slice(0, 3).forEach(([category, amount]) => {
          const percent = (amount / totalExpense) * 100;

          // 基于类别特性的深度建议
          const categoryData = currentData.filter(t => t.category === category);
          const avgAmount = categoryData.length > 0 ? amount / categoryData.length : 0;
          const frequency = categoryData.length;

          let suggestionText = '';
          let potentialSavings = 0;
          let priority: 'high' | 'medium' | 'low' = 'medium';

          // 根据不同类别给出个性化建议
          switch (category) {
            case 'food':
              if (avgAmount > 50 && frequency > 10) {
                suggestionText = `${categoryNames[category]}支出较高(¥${avgAmount.toFixed(0)}/次，${frequency}次)，建议考虑增加在家做饭的频率，可节省约¥${Math.round(amount * 0.25)}`;
                potentialSavings = Math.round(amount * 0.25);
                priority = 'high';
              } else if (percent > 40) {
                suggestionText = `${categoryNames[category]}占比较高(${percent.toFixed(1)}%)，建议优化餐饮结构，减少高价位餐饮消费`;
                potentialSavings = Math.round(amount * 0.15);
                priority = 'medium';
              }
              break;

            case 'transport':
              if (frequency > 15) {
                suggestionText = `${categoryNames[category]}频繁(${frequency}次)，建议考虑公共交通月卡或拼车方案，预计节省¥${Math.round(amount * 0.2)}`;
                potentialSavings = Math.round(amount * 0.2);
                priority = 'medium';
              } else {
                suggestionText = `${categoryNames[category]}支出¥${amount.toFixed(0)}，建议规划路线以减少交通成本`;
                potentialSavings = Math.round(amount * 0.1);
                priority = 'low';
              }
              break;

            case 'shopping':
              suggestionText = `${categoryNames[category]}支出¥${amount.toFixed(0)}(${frequency}次)，建议制定购物清单，避免冲动消费，可节省¥${Math.round(amount * 0.3)}`;
              potentialSavings = Math.round(amount * 0.3);
              priority = 'high';
              break;

            case 'entertainment':
              suggestionText = `${categoryNames[category]}支出¥${amount.toFixed(0)}，建议寻找免费或低价的娱乐活动，预计节省¥${Math.round(amount * 0.4)}`;
              potentialSavings = Math.round(amount * 0.4);
              priority = 'medium';
              break;

            case 'drink':
              const dailyAvg = avgAmount;
              if (dailyAvg > 15 && frequency > 10) {
                suggestionText = `饮品消费较高(¥${dailyAvg.toFixed(0)}/次)，建议减少高价咖啡/奶茶频次，自制饮品可节省¥${Math.round(amount * 0.5)}`;
                potentialSavings = Math.round(amount * 0.5);
                priority = 'high';
              }
              break;

            default:
              if (percent > 30) {
                suggestionText = `${categoryNames[category] || category}支出占比较高(${percent.toFixed(1)}%)，建议审视该类别的必要性和优化空间`;
                potentialSavings = Math.round(amount * 0.15);
                priority = 'medium';
              }
          }

          if (suggestionText) {
            newSuggestions.push({
              category: categoryNames[category] || category,
              suggestion: suggestionText,
              potential: potentialSavings,
              priority
            });
          }
        });

        // 2. 支出模式分析
        const weekdaySpending = currentData.filter(t => {
          const day = new Date(t.date).getDay();
          return day >= 1 && day <= 5; // 周一到周五
        }).reduce((sum, t) => sum + t.amount, 0);

        const weekendSpending = currentData.filter(t => {
          const day = new Date(t.date).getDay();
          return day === 0 || day === 6; // 周末
        }).reduce((sum, t) => sum + t.amount, 0);

        if (weekendSpending > weekdaySpending * 0.6 && currentData.length > 5) {
          newSuggestions.push({
            category: '消费模式',
            suggestion: `周末消费较高(¥${weekendSpending.toFixed(0)})，建议提前规划周末活动预算，避免超支`,
            potential: Math.round(weekendSpending * 0.2),
            priority: 'medium'
          });
        }

        // 3. 预算优化建议
        const dailyAvg = totalExpense / 30;
        if (dailyAvg > 100) {
          newSuggestions.push({
            category: '预算管理',
            suggestion: `日均可变支出¥${dailyAvg.toFixed(0)}偏高，建议设定每日消费上限¥${Math.round(dailyAvg * 0.8)}，强制储蓄`,
            potential: Math.round(totalExpense * 0.15),
            priority: 'high'
          });
        }

        // 4. 消费时机建议
        const highAmountTransactions = currentData.filter(t => t.amount > 100);
        if (highAmountTransactions.length > 0) {
          newSuggestions.push({
            category: '消费时机',
            suggestion: `大额消费(${highAmountTransactions.length}笔)建议提前规划，考虑24小时冷静期规则，避免冲动消费`,
            potential: Math.round(highAmountTransactions.reduce((sum, t) => sum + t.amount, 0) * 0.1),
            priority: 'medium'
          });
        }

        // 5. 储蓄目标建议
        if (newSuggestions.length === 0) {
          newSuggestions.push({
            category: '综合建议',
            suggestion: '您的可变支出结构合理，建议继续保持并考虑增加投资理财比例',
            potential: 0,
            priority: 'low'
          });
        }

        return newSuggestions;
      };

      const suggestions = generateAdvancedSuggestions(filteredCurrentData);

      // 计算推荐的预算和储蓄目标
      const recommendedBudget = Math.round(totalExpense * 0.9); // 建议减少10%
      const suggestedSavings = suggestions.reduce((sum, s) => sum + s.potential, 0);

      setAdvice({
        recommendedBudget,
        suggestedSavings,
        suggestions: suggestions.slice(0, 6) // 限制建议数量
      });

    } catch (error) {
      console.error('处理个性化建议失败:', error);
    }
  }, [aiData, categoryNames]);

  // 调用真正的AI分析接口
  const callAIAnalysis = useCallback(async (transactions: any[]) => {
    try {
      const response = await fetch('/api/analyze', {
        method: 'POST',
        headers: { 'Content-Type': 'application/json' },
        body: JSON.stringify({
          month: currentMonth || new Date().toISOString().slice(0, 7),
          transactions: transactions
        })
      });

      if (response.ok) {
        const result = await response.json();
        console.log('🤖 AI分析结果:', result.summary);
        return result.summary;
      } else {
        console.error('AI分析请求失败:', response.status);
        return null;
      }
    } catch (error) {
      console.error('AI分析出错:', error);
      return null;
    }
  }, [currentMonth]);

  // 增强的刷新功能 - 重新获取数据并处理
  const handleRefresh = useCallback(async () => {
    setRefreshStatus('refreshing');
    setLoading(true);

    try {
      // 1. 清除数据缓存，强制重新获取
      const revalidateResponse = await fetch('/api/revalidate', {
        method: 'POST',
        headers: { 'Content-Type': 'application/json' },
        body: JSON.stringify({ tag: 'transactions' }),
        cache: 'no-store'
      });

      if (revalidateResponse.ok) {
        console.log('✅ 缓存已清除');

        // 2. 调用真正的AI分析
        if (aiData?.currentMonthFull) {
          const aiSummaryResult = await callAIAnalysis(aiData.currentMonthFull);
          if (aiSummaryResult) {
            setAiSummary(aiSummaryResult);
            console.log('🤖 获得AI分析:', aiSummaryResult);
          }
        }

        // 3. 重新处理本地数据（作为补充）
        processTrendAnalysis();
        processPersonalizedAdvice();

        setRefreshStatus('success');
        setTimeout(() => setRefreshStatus('idle'), 2000);
        console.log('✅ AI分析完成');
      } else {
        setRefreshStatus('error');
        setTimeout(() => setRefreshStatus('idle'), 3000);
        console.error('❌ 刷新失败');
      }
    } catch (error) {
      setRefreshStatus('error');
      setTimeout(() => setRefreshStatus('idle'), 3000);
      console.error('❌ 刷新出错:', error);
    } finally {
      setLoading(false);
    }
  }, [processTrendAnalysis, processPersonalizedAdvice, aiData, callAIAnalysis]);

  // 处理数据
  const processData = useCallback(() => {
    setLoading(true);
    processTrendAnalysis();
    processPersonalizedAdvice();
    setLoading(false);
  }, [processTrendAnalysis, processPersonalizedAdvice]);

  // 初始化加载 - 只在组件挂载时执行一次
  useEffect(() => {
    if (aiData) {
      processData();
    }
  }, [aiData]);

  // 切换模块折叠状态
  const toggleModule = (moduleId: string) => {
    setCollapsedModules(prev => ({
      ...prev,
      [moduleId]: !prev[moduleId]
    }));
  };

  return (
    <div className={`space-y-4 ${className}`}>
      {/* 刷新按钮 */}
      <div className="flex justify-between items-center">
        <h2 className="text-xl font-semibold text-gray-900">智能财务分析</h2>
        <div className="flex items-center gap-2">
          {/* 刷新状态提示 */}
          <AnimatePresence>
            {refreshStatus !== 'idle' && (
              <motion.div
                initial={{ opacity: 0, scale: 0.8 }}
                animate={{ opacity: 1, scale: 1 }}
                exit={{ opacity: 0, scale: 0.8 }}
                className={`flex items-center gap-1 px-2 py-1 rounded-full text-xs font-medium ${
                  refreshStatus === 'refreshing' ? 'bg-blue-100 text-blue-700' :
                  refreshStatus === 'success' ? 'bg-green-100 text-green-700' :
                  'bg-red-100 text-red-700'
                }`}
              >
                {refreshStatus === 'refreshing' && (
                  <>
                    <RefreshCw className="h-3 w-3 animate-spin" />
                    <span>刷新中...</span>
                  </>
                )}
                {refreshStatus === 'success' && (
                  <>
                    <CheckCircle className="h-3 w-3" />
                    <span>已更新</span>
                  </>
                )}
                {refreshStatus === 'error' && (
                  <>
                    <AlertCircle className="h-3 w-3" />
                    <span>失败</span>
                  </>
                )}
              </motion.div>
            )}
          </AnimatePresence>

          <Button
            variant="outline"
            size="sm"
            onClick={handleRefresh}
            disabled={loading || refreshStatus === 'refreshing'}
            className="text-gray-500 hover:text-gray-700 hover:bg-blue-50 transition-colors"
            title="清除缓存并重新分析数据"
          >
            <RefreshCw className="h-4 w-4 mr-1" />
            AI分析
          </Button>
        </div>
      </div>

      {/* 优化潜力总览 - 顶部醒目展示 */}
      {advice && (
        <div className="bg-gradient-to-r from-purple-500 to-pink-500 rounded-lg p-6 text-white shadow-lg">
          <div className="flex items-center justify-between mb-6">
            <div>
              <h3 className="text-2xl font-bold mb-2">💎 您的财务优化潜力</h3>
              <p className="opacity-90">基于AI分析的可变支出优化建议</p>
            </div>
            <div className="text-right">
              <div className="text-3xl font-bold">
                ¥{advice.suggestions.reduce((sum, s) => sum + s.potential, 0).toFixed(2)}
              </div>
              <div className="text-sm opacity-90">预计月节省</div>
            </div>
          </div>

          <div className={isModal ? "grid grid-cols-4 gap-6" : "grid grid-cols-4 gap-4"}>
            <div className="bg-white/20 rounded-lg p-4 text-center">
              <div className={isModal ? "text-2xl font-bold" : "text-xl font-bold"}>
                ¥{advice.suggestions.reduce((sum, s) => sum + s.potential, 0).toFixed(2)}
              </div>
              <div className={isModal ? "text-sm opacity-90" : "text-xs opacity-90"}>月度节省</div>
            </div>
            <div className="bg-white/20 rounded-lg p-4 text-center">
              <div className={isModal ? "text-2xl font-bold" : "text-xl font-bold"}>
                {advice.suggestions.filter(s => s.priority === 'high').length}
              </div>
              <div className={isModal ? "text-sm opacity-90" : "text-xs opacity-90"}>高优先级</div>
            </div>
            <div className="bg-white/20 rounded-lg p-4 text-center">
              <div className={isModal ? "text-2xl font-bold" : "text-xl font-bold"}>¥{advice.recommendedBudget.toFixed(2)}</div>
              <div className={isModal ? "text-sm opacity-90" : "text-xs opacity-90"}>建议预算</div>
            </div>
            <div className="bg-white/20 rounded-lg p-4 text-center">
              <div className={isModal ? "text-2xl font-bold" : "text-xl font-bold"}>
                {currentExpense > 0 ? Math.round((advice.suggestions.reduce((sum, s) => sum + s.potential, 0) / currentExpense) * 100) : 0}%
              </div>
              <div className={isModal ? "text-sm opacity-90" : "text-xs opacity-90"}>优化率</div>
            </div>
          </div>

          <div className="bg-white/20 rounded-lg p-3 mt-4">
            <div className="flex items-center justify-between text-sm">
              <span>执行建议后：¥{currentExpense.toFixed(2)} → ¥{(advice.recommendedBudget - advice.suggestedSavings).toFixed(2)}</span>
              <span className="font-bold">立即开始优化</span>
            </div>
          </div>
        </div>
      )}

      {/* 主要内容区域 - 根据模式选择布局 */}
      <div className={isModal ? "space-y-6" : "grid grid-cols-1 lg:grid-cols-2 gap-6"}>
        {/* 左侧：趋势分析 */}
        <Card className="bg-gradient-to-br from-blue-50 to-indigo-50 border-blue-200">
          <CardHeader
            className="pb-3 cursor-pointer"
            onClick={() => toggleModule('trend')}
          >
            <CardTitle className="flex items-center justify-between text-base">
              <div className="flex items-center gap-2">
                <Brain className="h-5 w-5 text-blue-600" />
                <span className="bg-gradient-to-r from-blue-600 to-indigo-600 bg-clip-text text-transparent font-semibold">
                  可变支出趋势分析
                </span>
              </div>
              <motion.div
                animate={{ rotate: collapsedModules['trend'] ? 180 : 0 }}
                transition={{ duration: 0.2 }}
              >
                <ChevronDown className="h-4 w-4 text-gray-400" />
              </motion.div>
            </CardTitle>
          </CardHeader>

          <AnimatePresence>
            {!collapsedModules['trend'] && (
              <motion.div
                initial={{ height: 0, opacity: 0 }}
                animate={{ height: 'auto', opacity: 1 }}
                exit={{ height: 0, opacity: 0 }}
                transition={{ duration: 0.2 }}
                className="overflow-hidden"
              >
                <CardContent className="pt-0">
                  {trendAnalysis ? (
                    <>
                      {/* 月度总览 */}
                      <div className="bg-white rounded-lg p-4 border border-blue-100">
                        <div className="flex items-center justify-between mb-2">
                          <span className="text-sm text-gray-600">本月可变支出</span>
                          <span className="text-2xl font-bold text-gray-900">
                            ¥{trendAnalysis.currentMonth.toFixed(0)}
                          </span>
                        </div>
                        <div className="flex items-center gap-2">
                          {trendAnalysis.changePercent >= 0 ? (
                            <TrendingUp className="h-4 w-4 text-red-500" />
                          ) : (
                            <TrendingDown className="h-4 w-4 text-green-500" />
                          )}
                          <span className={`text-sm font-medium ${
                            trendAnalysis.changePercent >= 0 ? 'text-red-500' : 'text-green-500'
                          }`}>
                            {trendAnalysis.changePercent >= 0 ? '+' : ''}
                            {trendAnalysis.changePercent.toFixed(1)}%
                          </span>
                          <span className="text-xs text-gray-500">
                            (¥{Math.abs(trendAnalysis.changeAmount).toFixed(0)})
                          </span>
                        </div>
                      </div>

                      {/* 分类趋势 */}
                      <div className="space-y-2">
                        <div className="text-sm font-medium text-gray-700">主要类别趋势</div>
                        {trendAnalysis.categories.map((category, index) => (
                          <div key={category.category} className="flex items-center justify-between p-2 bg-white rounded border border-gray-100">
                            <div className="flex items-center gap-2">
                              <span className="text-lg">{category.icon}</span>
                              <span className="text-sm text-gray-700">{categoryNames[category.category] || category.category}</span>
                            </div>
                            <div className="flex items-center gap-2">
                              <span className="text-sm font-medium">¥{category.current.toFixed(0)}</span>
                              {category.changePercent !== 0 && (
                                <span className={`text-xs px-1 rounded ${
                                  category.changePercent > 0 ? 'bg-red-100 text-red-600' : 'bg-green-100 text-green-600'
                                }`}>
                                  {category.changePercent > 0 ? '+' : ''}
                                  {category.changePercent.toFixed(1)}%
                                </span>
                              )}
                            </div>
                          </div>
                        ))}
                      </div>
                    </>
                  ) : (
                    <div className="text-center py-8 text-gray-500">
                      <Brain className="h-8 w-8 mx-auto mb-2 text-gray-300" />
                      <div className="text-sm">分析中...</div>
                    </div>
                  )}
                </CardContent>
              </motion.div>
            )}
          </AnimatePresence>
        </Card>

        {/* 右侧：智能优化建议 */}
        <Card className="bg-gradient-to-br from-purple-50 to-pink-50 border-purple-200">
          <CardHeader
            className="pb-3 cursor-pointer"
            onClick={() => toggleModule('advice')}
          >
            <CardTitle className="flex items-center justify-between text-base">
              <div className="flex items-center gap-2">
                <Lightbulb className="h-5 w-5 text-purple-600" />
                <span className="bg-gradient-to-r from-purple-600 to-pink-600 bg-clip-text text-transparent font-semibold">
                  智能优化建议
                </span>
              </div>
              <motion.div
                animate={{ rotate: collapsedModules['advice'] ? 180 : 0 }}
                transition={{ duration: 0.2 }}
              >
                <ChevronDown className="h-4 w-4 text-gray-400" />
              </motion.div>
            </CardTitle>
          </CardHeader>

          <AnimatePresence>
            {!collapsedModules['advice'] && (
              <motion.div
                initial={{ height: 0, opacity: 0 }}
                animate={{ height: 'auto', opacity: 1 }}
                exit={{ height: 0, opacity: 0 }}
                transition={{ duration: 0.2 }}
                className="overflow-hidden"
              >
                <CardContent className="pt-0">
                  {advice?.suggestions && advice.suggestions.length > 0 ? (
                    <>
                      <div className="space-y-3">
                        {advice.suggestions.slice(0, 3).map((suggestion, index) => (
                          <div key={index} className="bg-white rounded-lg p-4 border border-purple-100">
                            <div className="flex items-start justify-between">
                              <div className="flex-1">
                                <div className="flex items-center gap-2 mb-2">
                                  <span className="text-sm font-medium text-gray-900">
                                    {suggestion.category}
                                  </span>
                                  <span className={`px-2 py-1 rounded-full text-xs font-medium ${
                                    suggestion.priority === 'high' ? 'bg-red-100 text-red-700' :
                                    suggestion.priority === 'medium' ? 'bg-yellow-100 text-yellow-700' :
                                    'bg-gray-100 text-gray-700'
                                  }`}>
                                    {suggestion.priority === 'high' ? '高优先级' :
                                     suggestion.priority === 'medium' ? '中优先级' : '低优先级'}
                                  </span>
                                </div>
                                <div className="text-lg font-bold text-green-600">¥{suggestion.potential.toFixed(2)}</div>
                                <p className="text-xs text-gray-600 leading-relaxed">
                                  {suggestion.suggestion}
                                </p>
                                <div className="mt-2">
                                  <button
                                    onClick={() => {
                                      setSelectedSuggestion(suggestion);
                                      setShowDetailModal(true);
                                    }}
                                    className="text-xs text-purple-600 hover:text-purple-800"
                                  >
                                    查看详细分析 →
                                  </button>
                                </div>
                              </div>
                            </div>
                          </div>
                        ))}
                      </div>

                      {/* 查看更多按钮 */}
                      {advice.suggestions.length > 3 && (
                        <div className="text-center pt-2">
                          <button className="text-sm text-purple-600 hover:text-purple-800 font-medium">
                            查看全部 {advice.suggestions.length} 条建议 →
                          </button>
                        </div>
                      )}
                    </>
                  ) : (
                    <div className="text-center py-8 text-gray-500">
                      <Lightbulb className="h-8 w-8 mx-auto mb-2 text-gray-300" />
                      <div className="text-sm">分析中...</div>
                    </div>
                  )}
                </CardContent>
              </motion.div>
            )}
          </AnimatePresence>
        </Card>
      </div>

      {/* AI智能分析结果 */}
      {aiSummary && (
        <Card className="bg-gradient-to-br from-green-50 to-emerald-50 border-green-200">
          <CardHeader
            className="pb-3"
          >
            <CardTitle className="flex items-center gap-2 text-base">
              <Brain className="h-5 w-5 text-green-600" />
              <span className="bg-gradient-to-r from-green-600 to-emerald-600 bg-clip-text text-transparent font-semibold">
                AI智能分析
              </span>
              <span className="ml-2 px-2 py-1 bg-green-100 text-green-700 text-xs rounded-full">
                DeepSeek
              </span>
            </CardTitle>
          </CardHeader>
          <CardContent className="pt-0">
            <div className="prose prose-sm max-w-none text-sm text-gray-700 leading-relaxed">
              {/* 将Markdown文本转换为HTML显示 */}
              <div
                className="whitespace-pre-wrap"
                dangerouslySetInnerHTML={{
                  __html: aiSummary
                    .replace(/### (.*?)\n/g, '<h3 class="font-semibold text-gray-900 mb-2 mt-3">$1</h3>')
                    .replace(/^- (.*?)\n/g, '<li class="ml-4">• $1</li>')
                    .replace(/1\. (.*?)\n/g, '<li class="ml-4">1. $1</li>')
                    .replace(/2\. (.*?)\n/g, '<li class="ml-4">2. $1</li>')
                    .replace(/3\. (.*?)\n/g, '<li class="ml-4">3. $1</li>')
                    .replace(/\n\n/g, '</p><p class="mb-2">')
                    .replace(/^(?!<[h|l])/g, '<p class="mb-2">')
                    .replace(/(<p[^>]*>)<p/g, '$1') // 修复连续的p标签
                    + '</p>'
                }}
              />
            </div>
          </CardContent>
        </Card>
      )}
<<<<<<< HEAD

      {/* AI分析反馈 */}
      {aiSummary && (
        <Card className="bg-gradient-to-br from-blue-50 to-indigo-50 border-blue-200">
          <CardContent className="p-4">
            <QuickFeedback
              featureType="smart_analysis"
              context={{
                analysisType: 'ai_summary',
                dateRange,
                currentMonth,
                hasAnalysis: true
              }}
              className="w-full justify-center"
            />
          </CardContent>
        </Card>
      )}

      {/* 支出预测面板 */}
      <SpendingPredictionPanel
        className="w-full"
        isModal={isModal}
      />
=======
>>>>>>> 298e3a9d

      {/* 深度洞察面板 */}
      <DeepInsightPanel
        dateRange={dateRange}
        currentMonth={currentMonth}
        aiData={aiData}
      />
    </div>
  );
}<|MERGE_RESOLUTION|>--- conflicted
+++ resolved
@@ -772,9 +772,8 @@
           </CardContent>
         </Card>
       )}
-<<<<<<< HEAD
-
-      {/* AI分析反馈 */}
+
+    {/* AI分析反馈 */}
       {aiSummary && (
         <Card className="bg-gradient-to-br from-blue-50 to-indigo-50 border-blue-200">
           <CardContent className="p-4">
@@ -797,8 +796,6 @@
         className="w-full"
         isModal={isModal}
       />
-=======
->>>>>>> 298e3a9d
 
       {/* 深度洞察面板 */}
       <DeepInsightPanel
